--- conflicted
+++ resolved
@@ -93,6 +93,7 @@
 use std::sync::{Mutex, MutexGuard, OnceLock};
 
 use itertools::Itertools;
+use rustc_abi::Integer;
 use rustc_ast::ast::{self, LitKind, RangeLimits};
 use rustc_data_structures::fx::FxHashMap;
 use rustc_data_structures::packed::Pu128;
@@ -125,7 +126,6 @@
 use rustc_span::source_map::SourceMap;
 use rustc_span::symbol::{Ident, Symbol, kw};
 use rustc_span::{InnerSpan, Span, sym};
-use rustc_abi::Integer;
 use visitors::{Visitable, for_each_unconsumed_temporary};
 
 use crate::consts::{ConstEvalCtxt, Constant, mir_to_const};
@@ -1501,15 +1501,11 @@
         | Node::ImplItem(&ImplItem {
             kind: ImplItemKind::Fn(_, eid),
             ..
-<<<<<<< HEAD
-        }) => match cx.tcx.hir_body(eid).value.kind {
-=======
         })
         | Node::TraitItem(&TraitItem {
             kind: TraitItemKind::Fn(_, TraitFn::Provided(eid)),
             ..
-        }) => match cx.tcx.hir().body(eid).value.kind {
->>>>>>> d8ecde0e
+        }) => match cx.tcx.hir_body(eid).value.kind {
             ExprKind::Block(block, _) => Some(block),
             _ => None,
         },
@@ -1746,6 +1742,7 @@
 
 /// Checks whether the given expression is a constant literal of the given value.
 pub fn is_integer_literal(expr: &Expr<'_>, value: u128) -> bool {
+    // FIXME: use constant folding
     if let ExprKind::Lit(spanned) = expr.kind {
         if let LitKind::Int(v, _) = spanned.node {
             return v == value;
