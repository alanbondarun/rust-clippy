--- conflicted
+++ resolved
@@ -24,14 +24,9 @@
 [T-middle](https://github.com/rust-lang-nursery/rust-clippy/labels/T-middle) issues, which involve types
 and resolved paths.
 
-<<<<<<< HEAD
 Issues marked [E-medium](https://github.com/rust-lang-nursery/rust-clippy/labels/E-medium) are generally
-pretty easy too, though it's recommended you work on an E-easy issue first.
-=======
-Issues marked [E-medium](https://github.com/Manishearth/rust-clippy/labels/E-medium) are generally
 pretty easy too, though it's recommended you work on an E-easy issue first. They are mostly classified
 as `E-medium`, since they might be somewhat involved code wise, but not difficult per-se.
->>>>>>> d6fc34fd
 
 [Llogiq's blog post on lints](https://llogiq.github.io/2015/06/04/workflows.html) is a nice primer
 to lint-writing, though it does get into advanced stuff. Most lints consist of an implementation of
