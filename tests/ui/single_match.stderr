error: you seem to be trying to use `match` for destructuring a single pattern. Consider using `if let`
  --> tests/ui/single_match.rs:16:5
   |
LL | /     match x {
LL | |         Some(y) => {
LL | |             println!("{:?}", y);
LL | |         },
LL | |         _ => (),
LL | |     };
   | |_____^
   |
   = note: `-D clippy::single-match` implied by `-D warnings`
   = help: to override `-D warnings` add `#[allow(clippy::single_match)]`
help: try
   |
LL ~     if let Some(y) = x {
LL +         println!("{:?}", y);
LL ~     };
   |

error: you seem to be trying to use `match` for destructuring a single pattern. Consider using `if let`
  --> tests/ui/single_match.rs:25:5
   |
LL | /     match x {
...  |
LL | |         _ => (),
LL | |     }
   | |_____^ help: try: `if let Some(y) = x { println!("{:?}", y) }`
   |
   = note: you might want to preserve the comments from inside the `match`

error: you seem to be trying to use `match` for destructuring a single pattern. Consider using `if let`
  --> tests/ui/single_match.rs:36:5
   |
LL | /     match z {
LL | |         (2..=3, 7..=9) => dummy(),
LL | |         _ => {},
LL | |     };
   | |_____^ help: try: `if let (2..=3, 7..=9) = z { dummy() }`

error: you seem to be trying to use `match` for destructuring a single pattern. Consider using `if let`
  --> tests/ui/single_match.rs:66:5
   |
LL | /     match x {
LL | |         Some(y) => dummy(),
LL | |         None => (),
LL | |     };
   | |_____^ help: try: `if let Some(y) = x { dummy() }`

error: you seem to be trying to use `match` for destructuring a single pattern. Consider using `if let`
  --> tests/ui/single_match.rs:72:5
   |
LL | /     match y {
LL | |         Ok(y) => dummy(),
LL | |         Err(..) => (),
LL | |     };
   | |_____^ help: try: `if let Ok(y) = y { dummy() }`

error: you seem to be trying to use `match` for destructuring a single pattern. Consider using `if let`
  --> tests/ui/single_match.rs:80:5
   |
LL | /     match c {
LL | |         Cow::Borrowed(..) => dummy(),
LL | |         Cow::Owned(..) => (),
LL | |     };
   | |_____^ help: try: `if let Cow::Borrowed(..) = c { dummy() }`

error: you seem to be trying to use `match` for an equality check. Consider using `if`
  --> tests/ui/single_match.rs:102:5
   |
LL | /     match x {
LL | |         "test" => println!(),
LL | |         _ => (),
LL | |     }
   | |_____^ help: try: `if x == "test" { println!() }`

error: you seem to be trying to use `match` for an equality check. Consider using `if`
  --> tests/ui/single_match.rs:116:5
   |
LL | /     match x {
LL | |         Foo::A => println!(),
LL | |         _ => (),
LL | |     }
   | |_____^ help: try: `if x == Foo::A { println!() }`

error: you seem to be trying to use `match` for an equality check. Consider using `if`
  --> tests/ui/single_match.rs:123:5
   |
LL | /     match x {
LL | |         FOO_C => println!(),
LL | |         _ => (),
LL | |     }
   | |_____^ help: try: `if x == FOO_C { println!() }`

error: you seem to be trying to use `match` for an equality check. Consider using `if`
  --> tests/ui/single_match.rs:129:5
   |
LL | /     match &&x {
LL | |         Foo::A => println!(),
LL | |         _ => (),
LL | |     }
   | |_____^ help: try: `if x == Foo::A { println!() }`

error: you seem to be trying to use `match` for an equality check. Consider using `if`
  --> tests/ui/single_match.rs:136:5
   |
LL | /     match &x {
LL | |         Foo::A => println!(),
LL | |         _ => (),
LL | |     }
   | |_____^ help: try: `if x == &Foo::A { println!() }`

error: you seem to be trying to use `match` for destructuring a single pattern. Consider using `if let`
  --> tests/ui/single_match.rs:154:5
   |
LL | /     match x {
LL | |         Bar::A => println!(),
LL | |         _ => (),
LL | |     }
   | |_____^ help: try: `if let Bar::A = x { println!() }`

error: you seem to be trying to use `match` for destructuring a single pattern. Consider using `if let`
  --> tests/ui/single_match.rs:163:5
   |
LL | /     match x {
LL | |         None => println!(),
LL | |         _ => (),
LL | |     };
   | |_____^ help: try: `if let None = x { println!() }`

error: you seem to be trying to use `match` for destructuring a single pattern. Consider using `if let`
  --> tests/ui/single_match.rs:186:5
   |
LL | /     match x {
LL | |         (Some(_), _) => {},
LL | |         (None, _) => {},
LL | |     }
   | |_____^ help: try: `if let (Some(_), _) = x {}`

error: you seem to be trying to use `match` for destructuring a single pattern. Consider using `if let`
  --> tests/ui/single_match.rs:193:5
   |
LL | /     match x {
LL | |         (Some(E::V), _) => todo!(),
LL | |         (_, _) => {},
LL | |     }
   | |_____^ help: try: `if let (Some(E::V), _) = x { todo!() }`

error: you seem to be trying to use `match` for destructuring a single pattern. Consider using `if let`
  --> tests/ui/single_match.rs:200:5
   |
LL | /     match (Some(42), Some(E::V), Some(42)) {
LL | |         (.., Some(E::V), _) => {},
LL | |         (..) => {},
LL | |     }
   | |_____^ help: try: `if let (.., Some(E::V), _) = (Some(42), Some(E::V), Some(42)) {}`

error: you seem to be trying to use `match` for destructuring a single pattern. Consider using `if let`
  --> tests/ui/single_match.rs:273:5
   |
LL | /     match bar {
LL | |         Some(v) => unsafe {
LL | |             let r = &v as *const i32;
LL | |             println!("{}", *r);
LL | |         },
LL | |         _ => {},
LL | |     }
   | |_____^
   |
help: try
   |
LL ~     if let Some(v) = bar { unsafe {
LL +         let r = &v as *const i32;
LL +         println!("{}", *r);
LL +     } }
   |

error: you seem to be trying to use `match` for destructuring a single pattern. Consider using `if let`
  --> tests/ui/single_match.rs:282:5
   |
LL | /     match bar {
LL | |         #[rustfmt::skip]
LL | |         Some(v) => {
LL | |             unsafe {
...  |
LL | |         _ => {},
LL | |     }
   | |_____^
   |
help: try
   |
LL ~     if let Some(v) = bar {
LL +         unsafe {
LL +             let r = &v as *const i32;
LL +             println!("{}", *r);
LL +         }
LL +     }
   |

error: you seem to be trying to use `match` for destructuring a single pattern. Consider using `if let`
  --> tests/ui/single_match.rs:363:5
   |
LL | /     match Ok::<_, u32>(Some(A)) {
LL | |         Ok(Some(A)) => println!(),
LL | |         Err(_) | Ok(None | Some(_)) => {},
LL | |     }
   | |_____^ help: try: `if let Ok(Some(A)) = Ok::<_, u32>(Some(A)) { println!() }`

error: you seem to be trying to use `match` for destructuring a single pattern. Consider using `if let`
  --> tests/ui/single_match.rs:379:5
   |
LL | /     match &Some(A) {
LL | |         Some(A | B) => println!(),
LL | |         None | Some(_) => {},
LL | |     }
   | |_____^ help: try: `if let Some(A | B) = &Some(A) { println!() }`

error: you seem to be trying to use `match` for an equality check. Consider using `if`
  --> tests/ui/single_match.rs:387:5
   |
LL | /     match &s[0..3] {
LL | |         b"foo" => println!(),
LL | |         _ => {},
LL | |     }
   | |_____^ help: try: `if &s[0..3] == b"foo" { println!() }`

error: this pattern is irrefutable, `match` is useless
  --> tests/ui/single_match.rs:401:5
   |
LL | /     match DATA {
LL | |         DATA => println!(),
LL | |         _ => {},
LL | |     }
   | |_____^ help: try: `println!();`

error: this pattern is irrefutable, `match` is useless
  --> tests/ui/single_match.rs:407:5
   |
LL | /     match CONST_I32 {
LL | |         CONST_I32 => println!(),
LL | |         _ => {},
LL | |     }
   | |_____^ help: try: `println!();`

error: this pattern is irrefutable, `match` is useless
  --> tests/ui/single_match.rs:414:5
   |
LL | /     match i {
LL | |         i => {
LL | |             let a = 1;
LL | |             let b = 2;
LL | |         },
LL | |         _ => {},
LL | |     }
   | |_____^
   |
help: try
   |
LL ~     {
LL +         let a = 1;
LL +         let b = 2;
LL +     }
   |

error: this pattern is irrefutable, `match` is useless
  --> tests/ui/single_match.rs:423:5
   |
LL | /     match i {
LL | |         i => {},
LL | |         _ => {},
LL | |     }
   | |_____^ help: `match` expression can be removed

error: this pattern is irrefutable, `match` is useless
  --> tests/ui/single_match.rs:429:5
   |
LL | /     match i {
LL | |         i => (),
LL | |         _ => (),
LL | |     }
   | |_____^ help: `match` expression can be removed

error: this pattern is irrefutable, `match` is useless
  --> tests/ui/single_match.rs:435:5
   |
LL | /     match CONST_I32 {
LL | |         CONST_I32 => println!(),
LL | |         _ => {},
LL | |     }
   | |_____^ help: try: `println!();`

error: you seem to be trying to use `match` for destructuring a single pattern. Consider using `if let`
  --> tests/ui/single_match.rs:443:5
   |
LL | /     match x.pop() {
LL | |         // bla
LL | |         Some(u) => println!("{u}"),
...  |
LL | |     }
   | |_____^ help: try: `if let Some(u) = x.pop() { println!("{u}") }`
   |
   = note: you might want to preserve the comments from inside the `match`

error: you seem to be trying to use `match` for destructuring a single pattern. Consider using `if let`
  --> tests/ui/single_match.rs:452:5
   |
LL | /     match x.pop() {
LL | |         // bla
LL | |         Some(u) => {
...  |
LL | |         None => {},
LL | |     }
   | |_____^
   |
   = note: you might want to preserve the comments from inside the `match`
help: try
   |
LL ~     if let Some(u) = x.pop() {
LL +         // bla
LL +         println!("{u}");
LL +     }
   |

<<<<<<< HEAD
error: aborting due to 29 previous errors
=======
error: you seem to be trying to use `match` for destructuring a single pattern. Consider using `if let`
  --> tests/ui/single_match.rs:478:5
   |
LL | /     match mac!(some) {
LL | |         Some(u) => println!("{u}"),
LL | |         _ => (),
LL | |     }
   | |_____^ help: try: `if let Some(u) = mac!(some) { println!("{u}") }`

error: you seem to be trying to use `match` for an equality check. Consider using `if`
  --> tests/ui/single_match.rs:486:5
   |
LL | /     match mac!(str) {
LL | |         "foo" => println!("eq"),
LL | |         _ => (),
LL | |     }
   | |_____^ help: try: `if mac!(str) == "foo" { println!("eq") }`

error: aborting due to 31 previous errors
>>>>>>> 41d7e456
<|MERGE_RESOLUTION|>--- conflicted
+++ resolved
@@ -321,9 +321,6 @@
 LL +     }
    |
 
-<<<<<<< HEAD
-error: aborting due to 29 previous errors
-=======
 error: you seem to be trying to use `match` for destructuring a single pattern. Consider using `if let`
   --> tests/ui/single_match.rs:478:5
    |
@@ -343,4 +340,3 @@
    | |_____^ help: try: `if mac!(str) == "foo" { println!("eq") }`
 
 error: aborting due to 31 previous errors
->>>>>>> 41d7e456
