--- conflicted
+++ resolved
@@ -56,32 +56,19 @@
    |                            ^^^^^^^^^^^^^^^^^^^^^^ help: try: `just_return(a)`
 
 error: explicit `deref` method call
-<<<<<<< HEAD
-  --> tests/ui/explicit_deref_methods.rs:84:19
-=======
   --> tests/ui/explicit_deref_methods.rs:121:31
->>>>>>> 29486786
    |
 LL |     let b: &str = expr_deref!(a.deref());
    |                               ^^^^^^^^^ help: try: `&*a`
 
 error: explicit `deref` method call
-<<<<<<< HEAD
-  --> tests/ui/explicit_deref_methods.rs:88:13
-=======
   --> tests/ui/explicit_deref_methods.rs:139:14
->>>>>>> 29486786
    |
 LL |     let _ = &Deref::deref(&"foo");
    |              ^^^^^^^^^^^^^^^^^^^^ help: try: `*&"foo"`
 
-<<<<<<< HEAD
-error: explicit `deref` method call
-  --> tests/ui/explicit_deref_methods.rs:123:31
-=======
 error: explicit `deref_mut` method call
   --> tests/ui/explicit_deref_methods.rs:141:14
->>>>>>> 29486786
    |
 LL |     let _ = &DerefMut::deref_mut(&mut x);
    |              ^^^^^^^^^^^^^^^^^^^^^^^^^^^ help: try: `&mut **&mut x`
@@ -92,26 +79,4 @@
 LL |     let _ = &DerefMut::deref_mut((&mut &mut x).deref_mut());
    |              ^^^^^^^^^^^^^^^^^^^^^^^^^^^^^^^^^^^^^^^^^^^^^^ help: try: `&mut ***(&mut &mut x)`
 
-<<<<<<< HEAD
-error: explicit `deref` method call
-  --> tests/ui/explicit_deref_methods.rs:141:14
-   |
-LL |     let _ = &Deref::deref(&"foo");
-   |              ^^^^^^^^^^^^^^^^^^^^ help: try: `*&"foo"`
-
-error: explicit `deref_mut` method call
-  --> tests/ui/explicit_deref_methods.rs:143:14
-   |
-LL |     let _ = &DerefMut::deref_mut(&mut x);
-   |              ^^^^^^^^^^^^^^^^^^^^^^^^^^^ help: try: `&mut **&mut x`
-
-error: explicit `deref_mut` method call
-  --> tests/ui/explicit_deref_methods.rs:144:14
-   |
-LL |     let _ = &DerefMut::deref_mut((&mut &mut x).deref_mut());
-   |              ^^^^^^^^^^^^^^^^^^^^^^^^^^^^^^^^^^^^^^^^^^^^^^ help: try: `&mut ***(&mut &mut x)`
-
-error: aborting due to 15 previous errors
-=======
 error: aborting due to 13 previous errors
->>>>>>> 29486786
