//@aux-build:../../ui/auxiliary/proc_macros.rs
//@revisions: default default_exp ord_within
//@[default] rustc-env:CLIPPY_CONF_DIR=tests/ui-toml/arbitrary_source_item_ordering/default
//@[default_exp] rustc-env:CLIPPY_CONF_DIR=tests/ui-toml/arbitrary_source_item_ordering/default_exp
//@[ord_within] rustc-env:CLIPPY_CONF_DIR=tests/ui-toml/arbitrary_source_item_ordering/ord_within

#![allow(dead_code)]
#![warn(clippy::arbitrary_source_item_ordering)]

/// This module gets linted before clippy gives up.
mod i_am_just_right {
    const BEFORE: i8 = 0;

    const AFTER: i8 = 0;
<<<<<<< HEAD
    //~^ arbitrary_source_item_ordering
=======
    //~[ord_within]^ arbitrary_source_item_ordering
>>>>>>> f2feb0f1
}

// Use statements should not be linted internally - this is normally auto-sorted using rustfmt.
use std::rc::Rc;
use std::sync::{Arc, Barrier, RwLock};

const ZNAKE_CASE: &str = "123";
const SNAKE_CASE: &str = "zzzzzzzz";
//~[ord_within]^ arbitrary_source_item_ordering

use std::rc::Weak;
//~^ arbitrary_source_item_ordering

trait BasicEmptyTrait {}

trait CloneSelf {
    fn clone_self(&self) -> Self;
}

enum EnumOrdered {
    A,
    B,
    C,
}

enum EnumUnordered {
    A,
    C,
    B,
    //~^ arbitrary_source_item_ordering
}

#[allow(clippy::arbitrary_source_item_ordering)]
enum EnumUnorderedAllowed {
    A,
    C,
    B,
}

struct StructOrdered {
    a: bool,
    b: bool,
    c: bool,
}

impl Default for StructOrdered {
    fn default() -> Self {
        Self {
            a: true,
            b: true,
            c: true,
        }
    }
}

impl CloneSelf for StructOrdered {
<<<<<<< HEAD
    //~^ arbitrary_source_item_ordering
=======
    //~[ord_within]^ arbitrary_source_item_ordering
>>>>>>> f2feb0f1
    fn clone_self(&self) -> Self {
        Self {
            a: true,
            b: true,
            c: true,
        }
    }
}

impl std::clone::Clone for StructOrdered {
    fn clone(&self) -> Self {
        Self {
            a: true,
            b: true,
            c: true,
        }
    }
}

#[derive(Default, Clone)]
struct StructUnordered {
    a: bool,
    c: bool,
    b: bool,
    //~^ arbitrary_source_item_ordering
    d: bool,
}

struct StructUnorderedGeneric<T> {
    _1: std::marker::PhantomData<T>,
    a: bool,
    c: bool,
    b: bool,
    //~^ arbitrary_source_item_ordering
    d: bool,
}

trait TraitOrdered {
    const A: bool;
    const B: bool;
    const C: bool;

    type SomeType;

    fn a();
    fn b();
    fn c();
}

trait TraitUnordered {
    const A: bool;
    const C: bool;
    const B: bool;
    //~^ arbitrary_source_item_ordering

    type SomeType;

    fn a();
    fn c();
    fn b();
    //~^ arbitrary_source_item_ordering
}

trait TraitUnorderedItemKinds {
    type SomeType;

    const A: bool;
    //~^ arbitrary_source_item_ordering
    const B: bool;
    const C: bool;

    fn a();
    fn b();
    fn c();
}

const ZIS_SHOULD_BE_REALLY_EARLY: () = ();
//~^ arbitrary_source_item_ordering

impl TraitUnordered for StructUnordered {
    const A: bool = false;
    const C: bool = false;
    const B: bool = false;
    //~^ arbitrary_source_item_ordering

    type SomeType = ();

    fn a() {}
    fn c() {}
    fn b() {}
    //~^ arbitrary_source_item_ordering
}

// Trait impls should be located just after the type they implement it for.
impl BasicEmptyTrait for StructOrdered {}
<<<<<<< HEAD
//~^ arbitrary_source_item_ordering
=======
//~[ord_within]^ arbitrary_source_item_ordering
>>>>>>> f2feb0f1

impl TraitUnorderedItemKinds for StructUnordered {
    type SomeType = ();

    const A: bool = false;
    //~^ arbitrary_source_item_ordering
    const B: bool = false;
    const C: bool = false;

    fn a() {}
    fn b() {}
    fn c() {}
}

fn main() {
    // test code goes here
}

/// Note that the linting pass is stopped before recursing into this module.
mod this_is_in_the_wrong_position {
    //~^ arbitrary_source_item_ordering
    const C: i8 = 0;
    const A: i8 = 1;
<<<<<<< HEAD
    //~^ arbitrary_source_item_ordering
=======
    //~[ord_within]^ arbitrary_source_item_ordering
>>>>>>> f2feb0f1
}

#[derive(Default, std::clone::Clone)]
struct ZisShouldBeBeforeZeMainFn;

const ZIS_SHOULD_BE_EVEN_EARLIER: () = ();
//~^ arbitrary_source_item_ordering

#[cfg(test)]
mod test {
    const B: i8 = 1;

    const A: i8 = 0;
}<|MERGE_RESOLUTION|>--- conflicted
+++ resolved
@@ -12,11 +12,7 @@
     const BEFORE: i8 = 0;
 
     const AFTER: i8 = 0;
-<<<<<<< HEAD
-    //~^ arbitrary_source_item_ordering
-=======
     //~[ord_within]^ arbitrary_source_item_ordering
->>>>>>> f2feb0f1
 }
 
 // Use statements should not be linted internally - this is normally auto-sorted using rustfmt.
@@ -73,11 +69,7 @@
 }
 
 impl CloneSelf for StructOrdered {
-<<<<<<< HEAD
-    //~^ arbitrary_source_item_ordering
-=======
     //~[ord_within]^ arbitrary_source_item_ordering
->>>>>>> f2feb0f1
     fn clone_self(&self) -> Self {
         Self {
             a: true,
@@ -173,11 +165,7 @@
 
 // Trait impls should be located just after the type they implement it for.
 impl BasicEmptyTrait for StructOrdered {}
-<<<<<<< HEAD
-//~^ arbitrary_source_item_ordering
-=======
 //~[ord_within]^ arbitrary_source_item_ordering
->>>>>>> f2feb0f1
 
 impl TraitUnorderedItemKinds for StructUnordered {
     type SomeType = ();
@@ -201,11 +189,7 @@
     //~^ arbitrary_source_item_ordering
     const C: i8 = 0;
     const A: i8 = 1;
-<<<<<<< HEAD
-    //~^ arbitrary_source_item_ordering
-=======
     //~[ord_within]^ arbitrary_source_item_ordering
->>>>>>> f2feb0f1
 }
 
 #[derive(Default, std::clone::Clone)]
